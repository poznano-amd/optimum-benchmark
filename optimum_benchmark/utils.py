import re
import os
import time
import torch
import signal
import random
import importlib
import psutil
import platform
import subprocess
import numpy as np
<<<<<<< HEAD
from typing import Optional, List
=======
from typing import Optional, TYPE_CHECKING
>>>>>>> 56fa8f30
from logging import getLogger
from omegaconf import DictConfig
    

LOGGER = getLogger("utils")


def set_seed(seed: int) -> None:
    random.seed(seed)
    np.random.seed(seed)
    os.environ["PYTHONHASHSEED"] = str(seed)

    torch.manual_seed(seed)
    torch.cuda.manual_seed_all(seed)
    torch.backends.cudnn.deterministic = True
    torch.backends.cudnn.benchmark = False


def bytes_to_mega_bytes(bytes: int) -> float:
    # Reference: https://en.wikipedia.org/wiki/Byte#Multiple-byte_units
    return bytes * 1e-6


def get_cpu() -> Optional[str]:
    if platform.system() == "Windows":
        return platform.processor()

    elif platform.system() == "Darwin":
        os.environ["PATH"] = os.environ["PATH"] + os.pathsep + "/usr/sbin"
        command = "sysctl -n machdep.cpu.brand_string"
        return str(subprocess.check_output(command).strip())

    elif platform.system() == "Linux":
        command = "cat /proc/cpuinfo"
        all_info = subprocess.check_output(command, shell=True).decode().strip()
        for line in all_info.split("\n"):
            if "model name" in line:
                return re.sub(".*model name.*:", "", line, 1)
        return "Could not find device name"

    else:
        raise ValueError(f"Unknown system '{platform.system()}'")


def get_cpu_ram_mb():
    return bytes_to_mega_bytes(psutil.virtual_memory().total)


def check_no_process_is_running_on_cuda_device(device_ids: List[int]) -> None:
    """
    Raises a RuntimeError if any process is running on the given cuda device.
    """

    for device_id in device_ids:
        # get list of all PIDs running on nvidia devices
        pids = [
            int(pid)
            for pid in subprocess.check_output(
                ["nvidia-smi", "--query-compute-apps=pid", "--format=csv,noheader"]
            )
            .decode()
            .strip()
            .split("\n")
            if pid != ""
        ]

        # get list of PIDs running on cuda device_id
        pids_on_device_id = set(
            [
                pid
                for pid in pids
                if subprocess.check_output(
                    [
                        "nvidia-smi",
                        f"--query-compute-apps=pid,used_memory",
                        f"--format=csv,noheader,nounits",
                        f"--id={device_id}",
                    ]
                )
                .decode()
                .startswith(f"{pid},")
            ]
        )

        # TODO: It would be safer to run each run of a sweep in a subprocess. Although we can trust PyTorch to clear GPU memory when asked,
        # it is not a safe assumption to make for all backends.
        if len(pids_on_device_id) > 1:
            raise RuntimeError(
                f"Expected no processes on device {device_id}, "
                f"found {len(pids_on_device_id)} processes "
                f"with PIDs {pids_on_device_id}."
            )


def check_only_this_process_is_running_on_cuda_device(
    device_ids: List[int], pid
) -> None:
    """
    Raises a RuntimeError if at any point in time, there is a process running
    on the given cuda device that is not the current process.
    """

    while True:
        # get list of all PIDs running on nvidia devices
        pids = [
            int(pid)
            for pid in subprocess.check_output(
                ["nvidia-smi", "--query-compute-apps=pid", "--format=csv,noheader"]
            )
            .decode()
            .strip()
            .split("\n")
            if pid != ""
        ]

        for device_id in device_ids:
            # get list of PIDs running on cuda device_id
            pids_on_device_id = set(
                [
                    pid
                    for pid in pids
                    if subprocess.check_output(
                        [
                            "nvidia-smi",
                            f"--query-compute-apps=pid,used_memory",
                            f"--format=csv,noheader,nounits",
                            f"--id={device_id}",
                        ]
                    )
                    .decode()
                    .startswith(f"{pid},")
                ]
            )

            # check if there is a process running on device_id that is not the current process
            if len(pids_on_device_id) > 1:
                os.kill(pid, signal.SIGTERM)
                raise RuntimeError(
                    f"Expected only process {pid} on device {device_id}, "
                    f"found {len(pids_on_device_id)} processes "
                    f"with PIDs {pids_on_device_id}."
                )

        # sleep for 1 second
        time.sleep(1)


def infer_device_id(device: str) -> int:
    """
    Infer the device id from the given device string.
    """

    if device == "cuda":
        return torch.cuda.current_device()
    elif torch.device(device).type == "cuda":
        return torch.device(device).index
    elif torch.device(device).type == "cpu":
        return -1
    else:
        raise ValueError(f"Unknown device '{device}'")


_NAME_TO_IMPORTPATH = {
    "pytorch": "optimum_benchmark.backends.pytorch",
    "openvino": "optimum_benchmark.backends.openvino",
    "neural_compressor": "optimum_benchmark.backends.neural_compressor",
    "onnxruntime": "optimum_benchmark.backends.onnxruntime",
    "inference": "optimum_benchmark.benchmarks.inference",
    "training": "optimum_benchmark.benchmarks.training",
}

_NAME_TO_CLASS_NAME = {
    "pytorch": "PyTorchConfig",
    "openvino": "OVConfig",
    "neural_compressor": "INCConfig",
    "onnxruntime": "ORTConfig",
    "inference": "InferenceConfig",
    "training": "TrainingConfig",
}

def name_to_dataclass(name: str):
    # We use a map name to import path to avoid importing everything here, especially every backend, to avoid to install all backends to run
    # optimum-benchmark.
    module = importlib.import_module(_NAME_TO_IMPORTPATH[name])
    dataclass_class = getattr(module, _NAME_TO_CLASS_NAME[name])
    return dataclass_class

def remap_to_correct_metadata(experiment: DictConfig):
    for key, value in experiment.items():
        if isinstance(value, DictConfig) and hasattr(value, "name"):
            experiment[key]._metadata.object_type = name_to_dataclass(experiment[key].name)
    return experiment<|MERGE_RESOLUTION|>--- conflicted
+++ resolved
@@ -9,11 +9,7 @@
 import platform
 import subprocess
 import numpy as np
-<<<<<<< HEAD
-from typing import Optional, List
-=======
-from typing import Optional, TYPE_CHECKING
->>>>>>> 56fa8f30
+from typing import Optional, List, TYPE_CHECKING
 from logging import getLogger
 from omegaconf import DictConfig
     
